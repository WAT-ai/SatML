--- conflicted
+++ resolved
@@ -147,18 +147,6 @@
     y_true_reshaped = tf.reshape(y_true, [-1, 4])
     y_pred_reshaped = tf.reshape(y_pred, [-1, 4])
 
-<<<<<<< HEAD
-    # Check if the ground truth and predicted boxes are all negative (invalid bounding box)
-    all_negative_true = tf.reduce_all(y_true < 0, axis=1)
-    all_negative_pred = tf.reduce_all(y_pred < 0, axis=1)
-
-    # Mask where both boxes are negative
-    valid_boxes_mask = tf.logical_and(all_negative_true, all_negative_pred)
-
-    # Extract min/max coordinates for valid boxes
-    x_min_pred, x_max_pred = y_pred[:, 0], y_pred[:, 1]
-    y_min_pred, y_max_pred = y_pred[:, 2], y_pred[:, 3]
-=======
     valid_mask = tf.reduce_any(y_true_reshaped > 0, axis=-1, keepdims=True)
     x1_true, x2_true, y1_true, y2_true = tf.split(y_true_reshaped, 4, axis=-1)
     x1_pred, x2_pred, y1_pred, y2_pred = tf.split(y_pred_reshaped, 4, axis=-1)
@@ -237,7 +225,6 @@
     y_bottom_enclose = tf.maximum(y_bottom_true, y_bottom_pred)
 
     enclose_diagonal = (x_right_enclose - x_left_enclose) ** 2 + (y_bottom_enclose - y_top_enclose) ** 2 + 1e-7
->>>>>>> 81a92686
 
     # Aspect ratio penalty
     w_true = tf.maximum(1e-7, x_right_true - x_left_true)
@@ -245,7 +232,7 @@
     w_pred = tf.maximum(1e-7, x_right_pred - x_left_pred)
     h_pred = tf.maximum(1e-7, y_bottom_pred - y_top_pred)
 
-    v = (4 / (3.14159265 ** 2)) * tf.square(tf.atan(w_true / h_true) - tf.atan(w_pred / h_pred))
+    v = (4 / (3.14159265**2)) * tf.square(tf.atan(w_true / h_true) - tf.atan(w_pred / h_pred))
     alpha = v / (1 - iou + v + 1e-7)
 
     # CIoU calculation
