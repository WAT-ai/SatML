import os
import tensorflow as tf

from src.image_utils import data_generator, bbox_data_generator, is_valid_bbox

def create_bbox_dataset(data_dir, max_boxes=10, exclude_dirs: list = []) -> tf.data.Dataset:
    """Creates a TensorFlow dataset with images and their bounding box labels

    Returns:
        tf.data.Dataset: Dataset with images and their bounding box labels
        - Images: (512, 512, 16)
        - Labels: (max_boxes, 4)
    """
    output_sig = (
        tf.TensorSpec(shape=(512, 512, 16), dtype=tf.float32),  # Images
        tf.TensorSpec(shape=(max_boxes, 4), dtype=tf.float32)   # bounding box labels
    )

    return tf.data.Dataset.from_generator(
        lambda: bbox_data_generator(data_dir, max_boxes, exclude_dirs),
        output_signature=output_sig
    )

def create_dataset(dir: str | os.PathLike) -> tf.data.Dataset:
    """
    Creates a TensorFlow dataset with images and labels grouped in dictionary format as given:
        - {"image": image_data, "segmentation_mask": label_data}
        - "image": (512, 512, 16) in float32.
        - "segmentation_mask": (512, 512, 1) in float32.

    Args:
        dir (str | os.PathLike): Path to the directory containing the data.

    Returns:
        tf.data.Dataset: A TensorFlow dataset.
    """
    output_sig = (
        tf.TensorSpec(shape=(512, 512, 16), dtype=tf.float32),  # Images
        tf.TensorSpec(shape=(512, 512, 1), dtype=tf.float32)    # Labels
    )

    dataset = tf.data.Dataset.from_generator(
        lambda: data_generator(dir),
        output_signature=output_sig
    )

<<<<<<< HEAD
def augment_image(image, bboxes, transformation):
    """
    Applies the specified transformation to the image and updates the bounding box accordingly.
    """
    if transformation == "none":
        return image, bboxes

    augmented_bboxes = []

    valid_mask = tf.cast(tf.map_fn(is_valid_bbox, bboxes, dtype=tf.bool), tf.bool)
    valid_mask = tf.expand_dims(valid_mask, axis=-1)  # Shape becomes (10, 1)
    valid_mask = tf.broadcast_to(valid_mask, tf.shape(bboxes))  # Shape (10, 4)

    image_shape = tf.cast(tf.shape(image), tf.float32)

    if transformation == "horizontal_flip":
        image = tf.image.flip_left_right(image)
        augmented_bboxes = tf.where(
            valid_mask,  
            tf.stack([image_shape[1] - bboxes[:, 1] - 1, image_shape[1] - bboxes[:, 0] - 1, bboxes[:, 2], bboxes[:, 3]], axis=1),
            tf.fill(tf.shape(bboxes), -1.0),  # Fill with -1 for invalid boxes
        )
    elif transformation == "vertical_flip":
        image = tf.image.flip_up_down(image)
        augmented_bboxes = tf.where(
            valid_mask,  
            tf.stack([bboxes[:, 0], bboxes[:, 1], image_shape[0] - bboxes[:, 3] - 1, image_shape[0] - bboxes[:, 2] - 1], axis=1),
            tf.fill(tf.shape(bboxes), -1.0),  # Fill with -1 for invalid boxes
        )
    elif transformation == "rotate":
        image = tf.image.rot90(image)  # rotate 90 degrees
        augmented_bboxes = tf.where(
            valid_mask,  
            tf.stack([bboxes[:, 2], bboxes[:, 3], image_shape[1] - bboxes[:, 1] - 1, image_shape[1] - bboxes[:, 0] - 1], axis=1),
            tf.fill(tf.shape(bboxes), -1.0),  # Fill with -1 for invalid boxes
        )
    return image, augmented_bboxes

def augment_dataset(image, bbox, augmentations=["none", "horizontal_flip", "vertical_flip", "rotate"]):
    """
    Applies augmentations to the dataset and combines augmented dataset with the original dataset.
    """
    datasets = []

    for augmentation in augmentations:
        img, box = augment_image(image, bbox, augmentation)
        datasets.append(tf.data.Dataset.from_tensors((img, box)))
    
    return tf.data.Dataset.from_tensor_slices(datasets).flat_map(lambda x: x)

if __name__ == "__main__":
    # testing the shapes of the images and bboxes
    dataset = create_bbox_dataset(data_dir='./data/raw_data/STARCOP_train_easy')

    for image, bbox in dataset.take(3):
        print(f"original bounding box: {bbox}")
        print(f"Original Image Shape: {image.shape}, Original Bbox Shape: {bbox.shape}")

    augmented_dataset = dataset.flat_map(augment_dataset)

    for image, bbox in augmented_dataset.take(3):
        print(f"augmented bounding box: {bbox}")
        print(f"Augmented Image Shape: {image.shape}, Augmented Bbox Shape: {bbox.shape}")
=======
    # Transform the dataset to key-val format: {"image": image, "segmentation_mask": label}
    dataset = dataset.map(
        lambda img, lbl: {"image": img, "segmentation_mask": lbl},
        num_parallel_calls=tf.data.AUTOTUNE
    )

    return dataset


if __name__ == "__main__":
    # Test the create_dataset function
    train_data_path = './data/raw_data/STARCOP_train_easy'
    dataset = create_dataset(train_data_path)

    # Fetch a few samples from the dataset
    for i, data_point in enumerate(dataset.take(3)):  # Verify first 3 samples
        print(f"Sample {i + 1}:")
        print("Keys:", data_point.keys())
        print("Image shape:", data_point["image"].shape)
        print("Segmentation mask shape:", data_point["segmentation_mask"].shape)
        print()
>>>>>>> 94fa7c5a
<|MERGE_RESOLUTION|>--- conflicted
+++ resolved
@@ -44,7 +44,14 @@
         output_signature=output_sig
     )
 
-<<<<<<< HEAD
+    # Transform the dataset to key-val format: {"image": image, "segmentation_mask": label}
+    dataset = dataset.map(
+        lambda img, lbl: {"image": img, "segmentation_mask": lbl},
+        num_parallel_calls=tf.data.AUTOTUNE
+    )
+
+    return dataset
+
 def augment_image(image, bboxes, transformation):
     """
     Applies the specified transformation to the image and updates the bounding box accordingly.
@@ -108,17 +115,8 @@
     for image, bbox in augmented_dataset.take(3):
         print(f"augmented bounding box: {bbox}")
         print(f"Augmented Image Shape: {image.shape}, Augmented Bbox Shape: {bbox.shape}")
-=======
-    # Transform the dataset to key-val format: {"image": image, "segmentation_mask": label}
-    dataset = dataset.map(
-        lambda img, lbl: {"image": img, "segmentation_mask": lbl},
-        num_parallel_calls=tf.data.AUTOTUNE
-    )
 
-    return dataset
-
-
-if __name__ == "__main__":
+    
     # Test the create_dataset function
     train_data_path = './data/raw_data/STARCOP_train_easy'
     dataset = create_dataset(train_data_path)
@@ -129,5 +127,4 @@
         print("Keys:", data_point.keys())
         print("Image shape:", data_point["image"].shape)
         print("Segmentation mask shape:", data_point["segmentation_mask"].shape)
-        print()
->>>>>>> 94fa7c5a
+        print()