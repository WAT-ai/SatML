import os
import tensorflow as tf

from src.image_utils import data_generator, bbox_data_generator, is_valid_bbox

<<<<<<< HEAD

def create_bbox_dataset(data_dir, max_boxes=10, exclude_dirs: list = []) -> tf.data.Dataset:
=======
def create_bbox_dataset(data_dir, max_boxes=10, exclude_dirs: list = [], force_square: bool = False) -> tf.data.Dataset:
>>>>>>> 81a92686
    """Creates a TensorFlow dataset with images and their bounding box labels

    Returns:
        tf.data.Dataset: Dataset with images and their bounding box labels
        - Images: (512, 512, 16)
        - Labels: (max_boxes, 4)
    """
    output_sig = (
        tf.TensorSpec(shape=(512, 512, 16), dtype=tf.float32),  # Images
        tf.TensorSpec(shape=(max_boxes, 4), dtype=tf.float32),  # bounding box labels
    )

    return tf.data.Dataset.from_generator(
<<<<<<< HEAD
        lambda: bbox_data_generator(data_dir, max_boxes, exclude_dirs), output_signature=output_sig
=======
        lambda: bbox_data_generator(data_dir, max_boxes, exclude_dirs, force_square),
        output_signature=output_sig
>>>>>>> 81a92686
    )


def create_dataset(dir: str | os.PathLike) -> tf.data.Dataset:
    """
    Creates a TensorFlow dataset with images and labels grouped in dictionary format as given:
        - {"image": image_data, "segmentation_mask": label_data}
        - "image": (512, 512, 16) in float32.
        - "segmentation_mask": (512, 512, 1) in float32.

    Args:
        dir (str | os.PathLike): Path to the directory containing the data.

    Returns:
        tf.data.Dataset: A TensorFlow dataset.
    """
    output_sig = (
        tf.TensorSpec(shape=(512, 512, 16), dtype=tf.float32),  # Images
        tf.TensorSpec(shape=(512, 512, 1), dtype=tf.float32),  # Labels
    )

    dataset = tf.data.Dataset.from_generator(lambda: data_generator(dir), output_signature=output_sig)

    # Transform the dataset to key-val format: {"image": image, "segmentation_mask": label}
    dataset = dataset.map(
        lambda img, lbl: {"image": img, "segmentation_mask": lbl}, num_parallel_calls=tf.data.AUTOTUNE
    )

    return dataset


def augment_image(image, bboxes, transformation):
    """
    Applies the specified transformation to the image and updates the bounding box accordingly.
    """
    if transformation == "none":
        return image, bboxes

    augmented_bboxes = []

    valid_mask = tf.cast(tf.map_fn(is_valid_bbox, bboxes, dtype=tf.bool), tf.bool)
    valid_mask = tf.expand_dims(valid_mask, axis=-1)  # Shape becomes (10, 1)
    valid_mask = tf.broadcast_to(valid_mask, tf.shape(bboxes))  # Shape (10, 4)

    image_shape = tf.cast(tf.shape(image), tf.float32)

    if transformation == "horizontal_flip":
        image = tf.image.flip_left_right(image)
        augmented_bboxes = tf.where(
            valid_mask,
            tf.stack(
                [image_shape[1] - bboxes[:, 1] - 1, image_shape[1] - bboxes[:, 0] - 1, bboxes[:, 2], bboxes[:, 3]],
                axis=1,
            ),
            tf.fill(tf.shape(bboxes), -1.0),  # Fill with -1 for invalid boxes
        )
    elif transformation == "vertical_flip":
        image = tf.image.flip_up_down(image)
        augmented_bboxes = tf.where(
            valid_mask,
            tf.stack(
                [bboxes[:, 0], bboxes[:, 1], image_shape[0] - bboxes[:, 3] - 1, image_shape[0] - bboxes[:, 2] - 1],
                axis=1,
            ),
            tf.fill(tf.shape(bboxes), -1.0),  # Fill with -1 for invalid boxes
        )
    elif transformation == "rotate":
        image = tf.image.rot90(image)  # rotate 90 degrees
        augmented_bboxes = tf.where(
            valid_mask,
            tf.stack(
                [bboxes[:, 2], bboxes[:, 3], image_shape[1] - bboxes[:, 1] - 1, image_shape[1] - bboxes[:, 0] - 1],
                axis=1,
            ),
            tf.fill(tf.shape(bboxes), -1.0),  # Fill with -1 for invalid boxes
        )
    return image, augmented_bboxes


def augment_dataset(image, bbox, augmentations=["none", "horizontal_flip", "vertical_flip", "rotate"]):
    """
    Applies augmentations to the dataset and combines augmented dataset with the original dataset.
    """
    datasets = []

    for augmentation in augmentations:
        img, box = augment_image(image, bbox, augmentation)
        datasets.append(tf.data.Dataset.from_tensors((img, box)))

    return tf.data.Dataset.from_tensor_slices(datasets).flat_map(lambda x: x)


if __name__ == "__main__":
    # testing the shapes of the images and bboxes
    dataset = create_bbox_dataset(data_dir="./data/raw_data/STARCOP_train_easy")

    for image, bbox in dataset.take(3):
        print(f"original bounding box: {bbox}")
        print(f"Original Image Shape: {image.shape}, Original Bbox Shape: {bbox.shape}")

    augmented_dataset = dataset.flat_map(augment_dataset)

    for image, bbox in augmented_dataset.take(3):
        print(f"augmented bounding box: {bbox}")
        print(f"Augmented Image Shape: {image.shape}, Augmented Bbox Shape: {bbox.shape}")

    # Test the create_dataset function
    train_data_path = "./data/raw_data/STARCOP_train_easy"
    dataset = create_dataset(train_data_path)

    # Fetch a few samples from the dataset
    for i, data_point in enumerate(dataset.take(3)):  # Verify first 3 samples
        print(f"Sample {i + 1}:")
        print("Keys:", data_point.keys())
        print("Image shape:", data_point["image"].shape)
        print("Segmentation mask shape:", data_point["segmentation_mask"].shape)
        print()<|MERGE_RESOLUTION|>--- conflicted
+++ resolved
@@ -3,12 +3,8 @@
 
 from src.image_utils import data_generator, bbox_data_generator, is_valid_bbox
 
-<<<<<<< HEAD
 
-def create_bbox_dataset(data_dir, max_boxes=10, exclude_dirs: list = []) -> tf.data.Dataset:
-=======
 def create_bbox_dataset(data_dir, max_boxes=10, exclude_dirs: list = [], force_square: bool = False) -> tf.data.Dataset:
->>>>>>> 81a92686
     """Creates a TensorFlow dataset with images and their bounding box labels
 
     Returns:
@@ -22,12 +18,7 @@
     )
 
     return tf.data.Dataset.from_generator(
-<<<<<<< HEAD
-        lambda: bbox_data_generator(data_dir, max_boxes, exclude_dirs), output_signature=output_sig
-=======
-        lambda: bbox_data_generator(data_dir, max_boxes, exclude_dirs, force_square),
-        output_signature=output_sig
->>>>>>> 81a92686
+        lambda: bbox_data_generator(data_dir, max_boxes, exclude_dirs, force_square), output_signature=output_sig
     )
 
 
