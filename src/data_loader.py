import os
import tensorflow as tf
from src.data_loader.bounding_box_data_loader import BoundingBoxDataLoader
from src.data_loader.segmentation_data_loader import SegmentationDataLoader

from src.image_utils import data_generator, bbox_data_generator, is_valid_bbox


def create_bbox_dataset(data_dir, max_boxes=10, exclude_dirs: list = [], force_square: bool = False) -> tf.data.Dataset:
    """Creates a TensorFlow dataset with images and their bounding box labels

    Returns:
        tf.data.Dataset: Dataset with images and their bounding box labels
        - Images: (512, 512, 16)
        - Labels: (max_boxes, 4)
    """
    output_sig = (
        tf.TensorSpec(shape=(512, 512, 16), dtype=tf.float32),  # Images
        tf.TensorSpec(shape=(max_boxes, 4), dtype=tf.float32),  # bounding box labels
    )

    return tf.data.Dataset.from_generator(
        lambda: bbox_data_generator(data_dir, max_boxes, exclude_dirs, force_square), output_signature=output_sig
    )


def create_dataset(dir: str | os.PathLike) -> tf.data.Dataset:
    """
    Creates a TensorFlow dataset with images and labels grouped in dictionary format as given:
        - {"image": image_data, "segmentation_mask": label_data}
        - "image": (512, 512, 16) in float32.
        - "segmentation_mask": (512, 512, 1) in float32.

    Args:
        dir (str | os.PathLike): Path to the directory containing the data.

    Returns:
        tf.data.Dataset: A TensorFlow dataset.
    """
    output_sig = (
        tf.TensorSpec(shape=(512, 512, 16), dtype=tf.float32),  # Images
        tf.TensorSpec(shape=(512, 512, 1), dtype=tf.float32),  # Labels
    )

    dataset = tf.data.Dataset.from_generator(lambda: data_generator(dir), output_signature=output_sig)

    # Transform the dataset to key-val format: {"image": image, "segmentation_mask": label}
    dataset = dataset.map(
        lambda img, lbl: {"image": img, "segmentation_mask": lbl}, num_parallel_calls=tf.data.AUTOTUNE
    )

    return dataset


def augment_image(image, bboxes, transformation):
    """
    Applies the specified transformation to the image and updates the bounding box accordingly.
    """
    if transformation == "none":
        return image, bboxes

    augmented_bboxes = []

    valid_mask = tf.cast(tf.map_fn(is_valid_bbox, bboxes, dtype=tf.bool), tf.bool)
    valid_mask = tf.expand_dims(valid_mask, axis=-1)  # Shape becomes (10, 1)
    valid_mask = tf.broadcast_to(valid_mask, tf.shape(bboxes))  # Shape (10, 4)

    image_shape = tf.cast(tf.shape(image), tf.float32)

    if transformation == "horizontal_flip":
        image = tf.image.flip_left_right(image)
        augmented_bboxes = tf.where(
            valid_mask,
            tf.stack(
                [image_shape[1] - bboxes[:, 1] - 1, image_shape[1] - bboxes[:, 0] - 1, bboxes[:, 2], bboxes[:, 3]],
                axis=1,
            ),
            tf.fill(tf.shape(bboxes), -1.0),  # Fill with -1 for invalid boxes
        )
    elif transformation == "vertical_flip":
        image = tf.image.flip_up_down(image)
        augmented_bboxes = tf.where(
            valid_mask,
            tf.stack(
                [bboxes[:, 0], bboxes[:, 1], image_shape[0] - bboxes[:, 3] - 1, image_shape[0] - bboxes[:, 2] - 1],
                axis=1,
            ),
            tf.fill(tf.shape(bboxes), -1.0),  # Fill with -1 for invalid boxes
        )
    elif transformation == "rotate":
        image = tf.image.rot90(image)  # rotate 90 degrees
        augmented_bboxes = tf.where(
            valid_mask,
            tf.stack(
                [bboxes[:, 2], bboxes[:, 3], image_shape[1] - bboxes[:, 1] - 1, image_shape[1] - bboxes[:, 0] - 1],
                axis=1,
            ),
            tf.fill(tf.shape(bboxes), -1.0),  # Fill with -1 for invalid boxes
        )
    return image, augmented_bboxes


def augment_dataset(image, bbox, augmentations=["none", "horizontal_flip", "vertical_flip", "rotate"]):
    """
    Applies augmentations to the dataset and combines augmented dataset with the original dataset.
    """
    datasets = []

    for augmentation in augmentations:
        img, box = augment_image(image, bbox, augmentation)
        datasets.append(tf.data.Dataset.from_tensors((img, box)))

    return tf.data.Dataset.from_tensor_slices(datasets).flat_map(lambda x: x)


if __name__ == "__main__":
<<<<<<< HEAD
    # Test data loader for bounding box dataset
    bbox_loader = BoundingBoxDataLoader(
        dataset_dir='./data/raw_data/STARCOP_train_easy',
        max_boxes=1
    )
    bbox_loader.create_dataset()
    dataset = bbox_loader.get_dataset()
    # Testing the shapes of images and bounding boxes
=======
    # testing the shapes of the images and bboxes
    dataset = create_bbox_dataset(data_dir="./data/raw_data/STARCOP_train_easy")

>>>>>>> dc57027f
    for image, bbox in dataset.take(3):
        print(f"Original bounding box: {bbox}")
        print(f"Original Image Shape: {image.shape}, Original Bbox Shape: {bbox.shape}")

    # Apply augmentation
    augmented_dataset = dataset.flat_map(augment_dataset)
    for image, bbox in augmented_dataset.take(3):
        print(f"Augmented bounding box: {bbox}")
        print(f"Augmented Image Shape: {image.shape}, Augmented Bbox Shape: {bbox.shape}")

<<<<<<< HEAD
    
=======
    # Test the create_dataset function
    train_data_path = "./data/raw_data/STARCOP_train_easy"
    dataset = create_dataset(train_data_path)
>>>>>>> dc57027f

    # Test data loader for segmentation dataset
    segmentation_loader = SegmentationDataLoader(
        dataset_dir='./data/raw_data/STARCOP_train_easy'
    )
    segmentation_loader.create_dataset()
    dataset = segmentation_loader.get_dataset()
    # Fetch and verify a few samples from the dataset
    for i, data_point in enumerate(dataset.take(3)):
        print(f"Sample {i + 1}:")
        print("Keys:", data_point.keys())
        print("Image shape:", data_point["image"].shape)
        print("Segmentation mask shape:", data_point["segmentation_mask"].shape)
        print()<|MERGE_RESOLUTION|>--- conflicted
+++ resolved
@@ -114,7 +114,6 @@
 
 
 if __name__ == "__main__":
-<<<<<<< HEAD
     # Test data loader for bounding box dataset
     bbox_loader = BoundingBoxDataLoader(
         dataset_dir='./data/raw_data/STARCOP_train_easy',
@@ -123,11 +122,6 @@
     bbox_loader.create_dataset()
     dataset = bbox_loader.get_dataset()
     # Testing the shapes of images and bounding boxes
-=======
-    # testing the shapes of the images and bboxes
-    dataset = create_bbox_dataset(data_dir="./data/raw_data/STARCOP_train_easy")
-
->>>>>>> dc57027f
     for image, bbox in dataset.take(3):
         print(f"Original bounding box: {bbox}")
         print(f"Original Image Shape: {image.shape}, Original Bbox Shape: {bbox.shape}")
@@ -138,13 +132,6 @@
         print(f"Augmented bounding box: {bbox}")
         print(f"Augmented Image Shape: {image.shape}, Augmented Bbox Shape: {bbox.shape}")
 
-<<<<<<< HEAD
-    
-=======
-    # Test the create_dataset function
-    train_data_path = "./data/raw_data/STARCOP_train_easy"
-    dataset = create_dataset(train_data_path)
->>>>>>> dc57027f
 
     # Test data loader for segmentation dataset
     segmentation_loader = SegmentationDataLoader(
