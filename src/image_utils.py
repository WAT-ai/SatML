import os
import numpy as np
import tensorflow as tf
import matplotlib.pyplot as plt

from PIL import Image
from skimage import measure
<<<<<<< HEAD
from typing import List, Tuple, Generator, Optional, Union
=======
import matplotlib.pyplot as plt
from ipywidgets import interact
from typing import Tuple, Generator
>>>>>>> ec7ac933
from keras_cv import losses
from config.constants import IMAGE_FILE_NAMES

def read_tiff_from_file(file_path: str | os.PathLike) -> np.ndarray:
    """
    reads a tiff file to a numpy array
    Assumes file exists
    
    Args:
        file_path (str | os.PathLike): 

    Returns:
        np.ndarray: numpy array containing file contents. Assumes BGR format
    """
    pass # TODO: Finish this function


def plot_tiff_images(dir: str | os.PathLike) -> None:
    """
    Display all .tif images in a directory using a slider

    Args:
        dir (str | os.PathLike)

    Returns:
        None
    """

    dir_path = f"data/raw_data/STARCOP_train_easy/{dir}" # NOTE: Modularize to work with other datasets as needed
    files_to_exclude = ['label_rgba.tif', 'labelbinary.tif', 'mag1c.tif', 'weight_mag1c.tif']

    if os.path.isdir(dir_path): # Ensure the directory exists
        total_files = 0
        images = []
        for file in os.listdir(dir_path):
            if file in files_to_exclude: # Skip files to exclude
                continue

            total_files += 1

            file_path = os.path.join(dir_path, file)
            try:
                img = Image.open(file_path)
                images.append((file, img)) # Store both filename and img object
            except Exception as e:
                print(f"Error reading {file_path}: {e}")

        print(f"Extracted {len(images)}/{total_files} images from {dir} directory.")

        def show_image(idx):
            plt.figure(figsize=(5, 5))
            plt.imshow(images[idx][1], cmap='gray')
            plt.title(f"Image {idx + 1} of {len(images)}: {images[idx][0]}")
            plt.axis('off')
            plt.show()

        # Create a slider for displaying images
        # interact(show_image, idx=(0, len(images) - 1))

    else:
        print("Unable to access the provided directory.")


"""
Calculates the varonRatio between two bands S and B. S is the signal band, B 
is the background band which is a band with the same dimensions as S, but has
values from a wavelength without methane absorption, both bands store methane 
absorption levels in a 2D array. The goal is to be able to compare these two bands 
by returning the mean and std deviation.
Requires: B and S are the same dimensions, B != 0
"""
def varonRatio(S, B, c):

    ratio = np.where(B != 0, (c * S - B) / B, 0)
    mean = np.mean(ratio)
    std_deviation = np.std(ratio)

    return mean, std_deviation

def remove_outliers_with_zscore(data, threshold):
    flat_data = data.flatten()
    mean = np.mean(flat_data)
    std_dev = np.std(flat_data)

    if (std_dev != 0):
       z_scores = (flat_data - mean) / std_dev
    else:
       z_scores = 0

    return flat_data[np.abs(z_scores) < threshold]


def load_image_set(dir: str | os.PathLike, file_names: Tuple[str]) -> Tuple[np.ndarray, np.ndarray]:
    '''
    Extract all .tif images and their labels data from a given directory

    Args:
        dir (str | os.PathLike): 
        file_names: list[str]: A list of image file names (frequencies) to extract

    Raises:
        FileNotFoundError: raised if directory cannot be found

    Returns:
        Tuple[List[np.ndarray], List[np.ndarray]]:
            - Images stored as numpy float32 arrays with shape (512, 512, 16)
            - Labels data stored as numpy float32 arrays with shape (512, 512, 1)
    '''
    img_labels = ['labelbinary.tif']  # Image label files to extract

    if os.path.isdir(dir):
        images, labels = [], []
        for file in os.listdir(dir):
            if file in file_names or file in img_labels:
                file_path = os.path.join(dir, file)
                try:
                    with Image.open(file_path) as img:
                        data = np.array(img, dtype=np.float32) # Store img/labels as float32 type array
                        if file in file_names:
                            images.append(data)
                        else:
                            labels.append(data)
                except Exception as e:
                    print(f"Error reading {file_path}: {e}")

        return np.stack(images, axis=-1), np.expand_dims(labels[0], axis=-1) # Stack the image & labels array layerwise
    else:
        raise FileNotFoundError(f"Unable to find the {dir} directory.")

def is_valid_bbox(bbox: Union[np.ndarray, tf.Tensor]) -> bool:
    """Checks if a given bounding box is valid

    Args:
        bbox (np.ndarray): x-left, x-right, y-top, y-bottom coordinates
    """
    x_left, x_right, y_top, y_bottom = bbox[0], bbox[1], bbox[2], bbox[3]
    if x_left >= x_right or y_top >= y_bottom:
        return False

    return True

def bbox_data_generator(dir: str | os.PathLike, max_boxes: int=10, exclude_dirs: list = []) -> Generator[Tuple[np.ndarray, np.ndarray], None, None]:
    """Load images and generate bounding boxes for labels from subdirectories of a specified directory

    Args:
        dir (str | os.PathLike): Path to the base directory containing image subdirectories
        max_boxes (int): Maximum number of bounding boxes to generate per image
        exclude_dirs (list): List of subdirectories to exclude from processing

    Yields:
        Generator[Tuple[np.ndarray, np.ndarray], None, None]:
            - A numpy array of images with shape (512, 512, 16)
            - A numpy array of bounding box labels with shape (max_boxes, 4)
    """

    if os.path.isdir(dir):
        entries = [sub_dir for sub_dir in os.listdir(dir) if sub_dir not in exclude_dirs]
        for entry in entries:
            sub_dir = os.path.join(dir, entry)
            if os.path.isdir(sub_dir):
                images, label_mask = load_image_set(sub_dir, IMAGE_FILE_NAMES)

                if label_mask.ndim > 2:
                    label_mask = np.squeeze(label_mask)

                # make surue its binary or integer type
                label_mask = label_mask.astype(int)

                # NOTE: get_single_bounding_box only generates one bounding box
                bboxes = [bbox for bbox in [get_single_bounding_box(label_mask)] if is_valid_bbox(bbox)]

                if len(bboxes) < max_boxes:
                    bboxes.extend([[-1, -1, -1, -1]] * (max_boxes - len(bboxes)))

                yield images, np.array(bboxes)


def data_generator(dir: str | os.PathLike, file_names: Optional[list[str]] = None) -> Generator[Tuple[np.ndarray, np.ndarray], None, None]:
    """
    Load images and their labels from subdirectories of a specified directory.

    Args:
        dir (str | os.PathLike): Path to the base directory containing image subdirectories.
        file_names (Optional[list[str]], optional): A list of image file names to extract. Defaults to None.

    Yields:
        Generator[Tuple[np.ndarray, np.ndarray], None, None]: 
            - A numpy array of images with shape (512, 512, 16) as float32 format.
            - A numpy array of labels with shape (512, 512, 1) as float32 format.
    
    Raises:
        FileNotFoundError: If the specified directory does not exist.

    Notes:
        - The `file_names` list specifies the expected image files to be processed.
        - The `load_image_set` function is used to load and convert image and label data.
        - Each yielded tuple corresponds to a batch of images and labels from a subdirectory.
    """

<<<<<<< HEAD
    if file_names is None:
        file_names = [
            "TOA_AVIRIS_460nm.tif",
            "TOA_AVIRIS_550nm.tif",
            "TOA_AVIRIS_640nm.tif",
            "TOA_AVIRIS_2004nm.tif",
            "TOA_AVIRIS_2109nm.tif",
            "TOA_AVIRIS_2310nm.tif",
            "TOA_AVIRIS_2350nm.tif",
            "TOA_AVIRIS_2360nm.tif",
            "TOA_WV3_SWIR1.tif",
            "TOA_WV3_SWIR2.tif",
            "TOA_WV3_SWIR3.tif",
            "TOA_WV3_SWIR4.tif",
            "TOA_WV3_SWIR5.tif",
            "TOA_WV3_SWIR6.tif",
            "TOA_WV3_SWIR7.tif",
            "TOA_WV3_SWIR8.tif"
        ]

=======
>>>>>>> ec7ac933
    if os.path.isdir(dir):
        for entry in os.listdir(dir):
            sub_dir = os.path.join(dir, entry)
            if os.path.isdir(sub_dir):
                images, labels = load_image_set(sub_dir, IMAGE_FILE_NAMES)        
                yield images, labels
    else:
        raise FileNotFoundError(f"Unable to find the {dir} directory.")



"""
Generates a bounding box around each blob present within a binary label mask.
The label mask may contain 0-n blobs, where n is the number of blobs present in the mask.

Args:
    label_mask (np.ndarray): 2D numpy array of 0s and 1s

Returns:
    np.ndarray: numpy array of bounding boxes, where each bounding box is represented 
    as a tuple of (x-left, x-right, y-top, y-bottom).
"""

def binary_bbox(label_mask):
    assert label_mask.ndim == 2, "labelMask must be a 2D numpy array"
    
    labelled_arr = measure.label(label_image=label_mask, connectivity=2)
    bboxes = []
    
    for region in measure.regionprops(labelled_arr):
        min_row, min_col, max_row, max_col = region.bbox
        bboxes.append((min_col, (max_col - 1), min_row, (max_row - 1)))
    
    return np.array(bboxes)


def get_single_bounding_box(mask: np.ndarray):
    """
    Generate a bounding box around a binary mask in a given 2D array.

    Parameters:
        mask (np.ndarray): A 2D numpy array representing the binary mask.

    Returns:
        np.array: An array of four integers (x_left, x_right, y_top, y_bottom).
    """
    # Validate input dimensions
    if mask.ndim != 2:
        raise ValueError("Input must be a 2D array.")

    # Find non-zero elements in the mask
    non_zero_indices = np.argwhere(mask > 0)

    if non_zero_indices.size == 0:
        # No mask present
        return -1, -1, -1, -1

    # Calculate the bounding box coordinates
    y_coords, x_coords = non_zero_indices[:, 0], non_zero_indices[:, 1]
    x_left = np.min(x_coords)
    x_right = np.max(x_coords)
    y_top = np.min(y_coords)
    y_bottom = np.max(y_coords)

    return np.array([x_left, x_right, y_top, y_bottom])

def compare_bbox(true_bbox: tuple|list, pred_bbox: tuple|list, metric: str = "iou") -> float:
    """ Wrapper function for iou_metrics function, verifying bounding boxes and metric.

    IoU is the basic metric used to find amount of overlap between bounding boxes. 
    
    GIoU improves IoU by considering distance between boxes when they don't overlap. 
        
    CIoU is DIoU except adding the ability to consider the aspect ratio of the bounding boxes.
    
    Args:
        true_bbox:
            2d-list|2d-np nparray for the true bounding box, 
            with format [[t_left, t_top, t_right, t_bot], [...], ...]
        pred_bbox: 
            2d-list|2d-np nparray for the predicted bounding box. 
            with format [[p_left, p_top, p_right, p_bot], [...], ...]
        metrics: one of ["iou", "giou", "ciou"]:
        
    Returns:
        float: The similarity loss between true and pred bounding box. 
            iou_loss will return a value between 0 and 1. 
            other losses will return a value between 0 and 2.
            The lower the better.
       
    """
    # check for correct type
    if metric not in ["iou", "giou", "ciou"]:
        raise ValueError(
        'Unknown type {}, not iou/diou'.format(metric))
    
    # # Convert inputs to NumPy arrays if they are not already
    # true_bbox = np.array(true_bbox) if not isinstance(true_bbox, np.ndarray) else true_bbox
    # pred_bbox = np.array(pred_bbox) if not isinstance(pred_bbox, np.ndarray) else pred_bbox
    
    # # Ensure inputs are 2D arrays
    # if true_bbox.ndim != 2 or pred_bbox.ndim != 2:
    #     raise ValueError("Bounding boxes must be 2D arrays.")
    
    # # Ensure each bounding box has four coordinates (x_min, y_min, x_max, y_max)
    # if true_bbox.shape[1] != 4 or pred_bbox.shape[1] != 4:
    #     raise ValueError("Each bounding box must have exactly four coordinates.")
    
    # # Validate each bounding box
    # for bbox in true_bbox:
    #     if bbox[0] >= bbox[2] or bbox[1] >= bbox[3]:
    #         raise ValueError(f"Invalid bounding box: {bbox} in true_bbox")
    # for bbox in pred_bbox:
    #     if bbox[0] >= bbox[2] or bbox[1] >= bbox[3]:
    #         raise ValueError(f"Invalid bounding box: {bbox} in pred_bbox")
    
    # # Ensure bounding boxes contain valid numeric types (int or float)
    # if not (np.issubdtype(true_bbox.dtype, np.integer) or np.issubdtype(true_bbox.dtype, np.floating)):
    #     raise TypeError("true_bbox must contain int or float values.")
    # if not (np.issubdtype(pred_bbox.dtype, np.integer) or np.issubdtype(pred_bbox.dtype, np.floating)):
    #     raise TypeError("pred_bbox must contain int or float values.")
    
    # get the loss function values
    iou_value = None
    if metric == 'iou':
        loss = losses.IoULoss("XYXY", "linear")
        iou_value = loss(true_bbox, pred_bbox)
    if metric == 'giou': 
        loss = losses.GIoULoss("XYXY")
        iou_value = loss(true_bbox, pred_bbox)
    if metric == 'ciou':
        loss = losses.CIoULoss("XYXY")
        iou_value = loss(true_bbox, pred_bbox)
        
    return iou_value

def varon_iteration(dir_path: str, c_threshold: float, num_bands: int, output_file: Optional[str]=None, images: Optional[list]=None, pixels: Optional[int]= 255) -> np.ndarray:
    """
    consumes a path to a directory (easy training), and name of the output file. For each
    folder of images, it computes the varon ratio between each image creating
    a c x c matrix where c is the number of hyperspectral images. Returns computed matrix


    Args:
        dir_path (str): path to directory with images
        c_threshold (float): z-threshold for outlier filtering
        num_bands (int): number of bands to process
        output_file (Optional[str], optional): name of the file to save the computed matrix. Computed matrix won't be saved if not specified. Defaults to None.
        images (Optional[list], optional): name of folders to process. Defaults to None.
        pixels (Optional[int], optional): number of pixels to process. Defaults to 255.
        save_path (Optional[str], optional): path to save the computed matrix. Matrix won't be saved if not specified. Defaults to None.
        If None, all folders will be processed

    Returns:
        np.ndarray: compute matrix containing varon ratios for all frequency channels
    """
    final_matrix = []

    folders_to_process = os.listdir(dir_path) if images is None else images

    for image_folder in folders_to_process:
        folder_path = os.path.join(dir_path, image_folder)
        
        if not os.path.isdir(folder_path):
            continue

        hyperspectral_images = []
        image_prime_sums = []
        for i in range(num_bands):
            img_path = os.path.join(folder_path, IMAGE_FILE_NAMES[i])
            
            with Image.open(img_path) as img_data:
                img_array = np.array(img_data)
                img_subset = img_array[:pixels, :pixels]
                hyperspectral_images.append(img_subset)
                image_prime_sums.append(np.sum(remove_outliers_with_zscore(img_subset, c_threshold)))
            

        current_matrix = np.zeros((num_bands, num_bands)) 

        for k in range(num_bands):
            S = hyperspectral_images[k]
            S_prime_sum = image_prime_sums[k]
            for j in range(k, num_bands): 
                # I didn't do anything with the fact that S should be signal band and B should be background band
                B = hyperspectral_images[j]

                # calculate c: note! S/B_prime are 1D arrays
                B_prime_sum = image_prime_sums[j]
                if(B_prime_sum != 0):
                   c = S_prime_sum/B_prime_sum
                else:
                   c = 1

                mean, _ = varonRatio(S, B, c)
                current_matrix[k, j] = mean
                current_matrix[j, k] = mean

        final_matrix.append(current_matrix)

    if output_file:
        np.save(output_file, final_matrix)

    return final_matrix


def get_global_normalization_mean_std(data):
    """Function to calculate the global mean and standard deviation of the data

    Args:
        data (np.ndarray): numpy array containing image data

    Returns:
        tuple: (np.ndarray, np.ndarray) containing the mean and standard deviation of the data
    """
    mean_global = np.mean(data, axis=(0, 1, 2), keepdims=True)
    std_global = np.std(data, axis=(0, 1, 2), keepdims=True)

    std_global[std_global == 0] = 1.0
    return mean_global, std_global



def resize_data_and_labels(x, y, reshape_size):
    """function to resize the data and labels to a specified size

    Args:
        x (np.ndarray or tf.tensor): image array
        y (np.ndarray or tf.tensor): label array
        reshape_size (tuple or list): shape to resize image and labels to

    Returns:
        tuple: (tf.tensor, tf.tensor): resized image and label arrays
    """
    x_resized = tf.image.resize(x, reshape_size)
    y_resized = tf.image.resize(y, reshape_size)

    return x_resized, y_resized<|MERGE_RESOLUTION|>--- conflicted
+++ resolved
@@ -5,13 +5,8 @@
 
 from PIL import Image
 from skimage import measure
-<<<<<<< HEAD
-from typing import List, Tuple, Generator, Optional, Union
-=======
-import matplotlib.pyplot as plt
+from typing import Tuple, Generator, Optional, Union
 from ipywidgets import interact
-from typing import Tuple, Generator
->>>>>>> ec7ac933
 from keras_cv import losses
 from config.constants import IMAGE_FILE_NAMES
 
@@ -211,29 +206,6 @@
         - Each yielded tuple corresponds to a batch of images and labels from a subdirectory.
     """
 
-<<<<<<< HEAD
-    if file_names is None:
-        file_names = [
-            "TOA_AVIRIS_460nm.tif",
-            "TOA_AVIRIS_550nm.tif",
-            "TOA_AVIRIS_640nm.tif",
-            "TOA_AVIRIS_2004nm.tif",
-            "TOA_AVIRIS_2109nm.tif",
-            "TOA_AVIRIS_2310nm.tif",
-            "TOA_AVIRIS_2350nm.tif",
-            "TOA_AVIRIS_2360nm.tif",
-            "TOA_WV3_SWIR1.tif",
-            "TOA_WV3_SWIR2.tif",
-            "TOA_WV3_SWIR3.tif",
-            "TOA_WV3_SWIR4.tif",
-            "TOA_WV3_SWIR5.tif",
-            "TOA_WV3_SWIR6.tif",
-            "TOA_WV3_SWIR7.tif",
-            "TOA_WV3_SWIR8.tif"
-        ]
-
-=======
->>>>>>> ec7ac933
     if os.path.isdir(dir):
         for entry in os.listdir(dir):
             sub_dir = os.path.join(dir, entry)
