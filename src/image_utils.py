import os
import numpy as np
from PIL import Image
import matplotlib.pyplot as plt
from ipywidgets import interact


def read_tiff_from_file(file_path: str | os.PathLike) -> np.ndarray:
    """
    reads a tiff file to a numpy array
    Assumes file exists
    
    Args:
        file_path (str | os.PathLike): 

    Returns:
        np.ndarray: numpy array containing file contents. Assumes BGR format
    """
<<<<<<< HEAD
    pass # TODO: Finish this function


def plot_tiff_images(dir: str | os.PathLike) -> None:
    """
    Display all .tif images in a directory using a slider

    Args:
        dir (str | os.PathLike)

    Returns:
        None
    """

    dir_path = f"data/raw_data/STARCOP_train_easy/{dir}" # NOTE: Modularize to work with other datasets as needed
    files_to_exclude = ['label_rgba.tif', 'labelbinary.tif', 'mag1c.tif', 'weight_mag1c.tif']

    if os.path.isdir(dir_path): # Ensure the directory exists
        total_files = 0
        images = []
        for file in os.listdir(dir_path):
            if file in files_to_exclude: # Skip files to exclude
                continue

            total_files += 1

            file_path = os.path.join(dir_path, file)
            try:
                img = Image.open(file_path)
                images.append((file, img)) # Store both filename and img object
            except Exception as e:
                print(f"Error reading {file_path}: {e}")

        print(f"Extracted {len(images)}/{total_files} images from {dir} directory.")

        def show_image(idx):
            plt.figure(figsize=(5, 5))
            plt.imshow(images[idx][1], cmap='gray')
            plt.title(f"Image {idx + 1} of {len(images)}: {images[idx][0]}")
            plt.axis('off')
            plt.show()

        # Create a slider for displaying images
        interact(show_image, idx=(0, len(images) - 1))

    else:
        print("Unable to access the provided directory.")
=======
    return cv2.imread(file_path)
    


"""
Calculates the varonRatio between two bands S and B. S is the signal band, B 
is the background band which is a band with the same dimensions as S, but has
values from a wavelength without methane absorption, both bands store methane 
absorption levels in a 2D array. The goal is to be able to compare these two bands 
by returning the mean and std deviation.
Requires: B and S are the same dimensions, B != 0
"""
def varonRatio(S, B, c):

    ratio = (c * S - B)/B 

    mean = np.mean(ratio)
    std_deviation = np.std(ratio)

    return mean, std_deviation
>>>>>>> 242db98e
<|MERGE_RESOLUTION|>--- conflicted
+++ resolved
@@ -16,7 +16,6 @@
     Returns:
         np.ndarray: numpy array containing file contents. Assumes BGR format
     """
-<<<<<<< HEAD
     pass # TODO: Finish this function
 
 
@@ -64,9 +63,6 @@
 
     else:
         print("Unable to access the provided directory.")
-=======
-    return cv2.imread(file_path)
-    
 
 
 """
@@ -84,5 +80,4 @@
     mean = np.mean(ratio)
     std_deviation = np.std(ratio)
 
-    return mean, std_deviation
->>>>>>> 242db98e
+    return mean, std_deviation