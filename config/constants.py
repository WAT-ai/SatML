from enum import Enum

IMAGE_FILE_NAMES = (
<<<<<<< HEAD
        "TOA_AVIRIS_460nm.tif",
        "TOA_AVIRIS_550nm.tif",
        "TOA_AVIRIS_640nm.tif",
        "TOA_AVIRIS_2004nm.tif",
        "TOA_AVIRIS_2109nm.tif",
        "TOA_AVIRIS_2310nm.tif",
        "TOA_AVIRIS_2350nm.tif",
        "TOA_AVIRIS_2360nm.tif",
        "TOA_WV3_SWIR1.tif",
        "TOA_WV3_SWIR2.tif",
        "TOA_WV3_SWIR3.tif",
        "TOA_WV3_SWIR4.tif",
        "TOA_WV3_SWIR5.tif",
        "TOA_WV3_SWIR6.tif",
        "TOA_WV3_SWIR7.tif",
        "TOA_WV3_SWIR8.tif")

class PipelineType(Enum):
    TRAINING = "training"
    INFERENCE = "inference"

class DatasetType(Enum):
    SEGMENTATION = "segmentation"
    BOUNDING_BOX = "bounding_box"
=======
    "TOA_AVIRIS_460nm.tif",
    "TOA_AVIRIS_550nm.tif",
    "TOA_AVIRIS_640nm.tif",
    "TOA_AVIRIS_2004nm.tif",
    "TOA_AVIRIS_2109nm.tif",
    "TOA_AVIRIS_2310nm.tif",
    "TOA_AVIRIS_2350nm.tif",
    "TOA_AVIRIS_2360nm.tif",
    "TOA_WV3_SWIR1.tif",
    "TOA_WV3_SWIR2.tif",
    "TOA_WV3_SWIR3.tif",
    "TOA_WV3_SWIR4.tif",
    "TOA_WV3_SWIR5.tif",
    "TOA_WV3_SWIR6.tif",
    "TOA_WV3_SWIR7.tif",
    "TOA_WV3_SWIR8.tif",
)
>>>>>>> dc57027f
<|MERGE_RESOLUTION|>--- conflicted
+++ resolved
@@ -1,7 +1,6 @@
 from enum import Enum
 
 IMAGE_FILE_NAMES = (
-<<<<<<< HEAD
         "TOA_AVIRIS_460nm.tif",
         "TOA_AVIRIS_550nm.tif",
         "TOA_AVIRIS_640nm.tif",
@@ -25,23 +24,4 @@
 
 class DatasetType(Enum):
     SEGMENTATION = "segmentation"
-    BOUNDING_BOX = "bounding_box"
-=======
-    "TOA_AVIRIS_460nm.tif",
-    "TOA_AVIRIS_550nm.tif",
-    "TOA_AVIRIS_640nm.tif",
-    "TOA_AVIRIS_2004nm.tif",
-    "TOA_AVIRIS_2109nm.tif",
-    "TOA_AVIRIS_2310nm.tif",
-    "TOA_AVIRIS_2350nm.tif",
-    "TOA_AVIRIS_2360nm.tif",
-    "TOA_WV3_SWIR1.tif",
-    "TOA_WV3_SWIR2.tif",
-    "TOA_WV3_SWIR3.tif",
-    "TOA_WV3_SWIR4.tif",
-    "TOA_WV3_SWIR5.tif",
-    "TOA_WV3_SWIR6.tif",
-    "TOA_WV3_SWIR7.tif",
-    "TOA_WV3_SWIR8.tif",
-)
->>>>>>> dc57027f
+    BOUNDING_BOX = "bounding_box"