import tensorflow as tf
import unittest
from src import data_loader


class TestCreateDataset(unittest.TestCase):
    def setUp(self):
        self.test_dir = "./data/raw_data/STARCOP_train_easy"

    def test_create_dataset(self):
        # Create the dataset
<<<<<<< HEAD
        dataset = data_loader.create_dataset(self.test_dir)
=======
        dataset = data_loader.create_dataset()
>>>>>>> 2acd2619

        # Check if dataset is a tf.data.Dataset instance
        self.assertIsInstance(dataset, tf.data.Dataset, "Expected a tf.data.Dataset instance")

        # Check the shape and data type of a single batch
        for sample in dataset.take(1):
            self.assertTrue("image" in sample, "Sample should contain 'image' key")
            self.assertTrue("segmentation_mask" in sample, "Sample should contain 'segmentation_key' key")
            self.assertTrue("directory_path" in sample, "Sample should contain 'directory_path' key")

            self.assertEqual(sample["image"].shape, (512, 512, 16), "Images shape does not match expected dimensions")
            self.assertEqual(
                sample["segmentation_mask"].shape, (512, 512, 1), "Labels shape does not match expected dimensions"
            )

            self.assertEqual(sample["image"].dtype, tf.float32, "Image data should be of type tf.float32")
            self.assertEqual(sample["segmentation_mask"].dtype, tf.float32, "Label data should be of type tf.float32")
            self.assertEqual(
                sample["directory_path"].dtype, tf.string, "directory_path path should be of type tf.string"
            )

            return  # Exit after checking the first sample

        self.fail("No samples were generated from the dataset")

    def test_data_generator(self):
        data_generator = data_loader.data_generator(self.test_dir)

        for sample in data_generator:
            self.assertIsInstance(sample, tuple, "Sample should be a tuple")
            self.assertEqual(len(sample), 3, "Sample should contain 3 elements: image, label, directory")
            images, labels, directory = sample
            self.assertEqual(images.shape, (512, 512, 16), "Image shape does not match expected dimensions")
            self.assertEqual(labels.shape, (512, 512, 1), "Label shape does not match expected dimensions")
            self.assertIsInstance(directory, str, "Directory should be a string")
            self.assertEqual(images.dtype, tf.float32, "Image data should be of type tf.float32")
            self.assertEqual(labels.dtype, tf.float32, "Label data should be of type tf.float32")

            return

        self.fail("No samples were generated from the data generator")

    def test_bbox_data_generator(self):
        max_boxes = 10
        bbox_data_generator = data_loader.bbox_data_generator(self.test_dir, max_boxes)

        for sample in bbox_data_generator:
            self.assertIsInstance(sample, tuple, "Sample should be a tuple")
            self.assertEqual(len(sample), 3, "Sample should contain 3 elements: image, bboxes, directory")
            images, bboxes, directory = sample
            self.assertEqual(images.shape, (512, 512, 16), "Image shape does not match expected dimensions")
            self.assertEqual(bboxes.shape, (max_boxes, 4), "BBoxes shape does not match expected dimensions")
            self.assertIsInstance(directory, str, "Directory should be a string")
            self.assertEqual(images.dtype, tf.float32, "Image data should be of type tf.float32")
            self.assertEqual(bboxes.dtype, tf.int64, "BBoxes data should be of type tf.float32")

            return

        self.fail("No samples were generated from the bbox data generator")



if __name__ == "__main__":
    unittest.main()<|MERGE_RESOLUTION|>--- conflicted
+++ resolved
@@ -9,11 +9,7 @@
 
     def test_create_dataset(self):
         # Create the dataset
-<<<<<<< HEAD
         dataset = data_loader.create_dataset(self.test_dir)
-=======
-        dataset = data_loader.create_dataset()
->>>>>>> 2acd2619
 
         # Check if dataset is a tf.data.Dataset instance
         self.assertIsInstance(dataset, tf.data.Dataset, "Expected a tf.data.Dataset instance")
