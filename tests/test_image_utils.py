--- conflicted
+++ resolved
@@ -121,14 +121,9 @@
             image_utils.compare_bbox([[1, 1, 3, 4, 4], [1, 1, 3, 4, 4]], [[4, 5, 6, 7, 2], [4, 5, 6, 7, 5]], "giou")
 
     def test_invalid_bbox_coord(self):
-<<<<<<< HEAD
         pass
         # with self.assertRaises(ValueError):
         #     image_utils.compare_bbox([[1, 1, 1, 4]], [[2,4,2,5]], "ciou")
-=======
-        with self.assertRaises(ValueError):
-            image_utils.compare_bbox([[1, 1, 1, 4]], [[2, 4, 2, 5]], "ciou")
->>>>>>> 2acd2619
 
     def test_invalid_metric(self):
         with self.assertRaises(ValueError):
